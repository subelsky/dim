--- conflicted
+++ resolved
@@ -47,28 +47,16 @@
     specify { expect(container.some_value).to eq("B") }
   end
 
-<<<<<<< HEAD
-  Scenario "overriding previously-registered objects after calling" do
-    Given { container.register(:some_value) { "A" } }
-    Given { container.some_value == "A" }
-    Given { container.override(:some_value) { "B" } }
-    Then { container.some_value.should == "B" }
-  end
-
-  it "clears cache explicitly" do
-    container.register(:app) { App.new }
-    app_before = container.app
-    container.clear_cache!
-    app_after = container.app
-    app_before.should_not == app_after
-=======
   context "explicitly clearing cache" do
-    before { container.register(:app) { App.new } }
+    before do 
+      container.register(:app) { App.new } 
+    end
 
     specify "returns new object" do
-      expect { container.clear_cache! }.to change { container.app }
-    end
->>>>>>> 16698f3d
+      expect { 
+        container.clear_cache! }.
+        to change { container.app }
+    end
   end
 
   context "contructing dependent objects" do
@@ -170,15 +158,9 @@
       specify { expect(child.cell).to eq(:parent_cell) }
     end
 
-<<<<<<< HEAD
-    Scenario "overiding a service from the parent" do
-      Then do # the child service overrides the parent
-        child.gene.should == :child_gene
-=======
     context "overiding a service from the parent" do
       specify "the child service overrides the parent" do
         expect(child.gene).to eq(:child_gene)
->>>>>>> 16698f3d
       end
     end
 
@@ -250,8 +232,8 @@
   context "verifying dependencies" do
     before { container.register(:app) { :app } }
 
-    specify { expect(container.verify_dependencies(:app)).to be_truthy }
-    specify { expect(container.verify_dependencies(:app,:frobosh)).to be_falsey }
+    specify { expect(container.verify_dependencies(:app)).to be_true }
+    specify { expect(container.verify_dependencies(:app,:frobosh)).to be_false }
   end
 
   context "check if service exists" do
@@ -260,9 +242,9 @@
       def container.custom_method; end
     end
 
-    specify { expect(container.service_exists?(:app)).to be_truthy }
-    specify { expect(container.service_exists?(:custom_method)).to be_truthy }
-    specify { expect(container.service_exists?(:missing_app)).to be_falsey }
+    specify { expect(container.service_exists?(:app)).to be_true }
+    specify { expect(container.service_exists?(:custom_method)).to be_true }
+    specify { expect(container.service_exists?(:missing_app)).to be_false }
   end
 
   context "dangerously verifying dependencies" do
